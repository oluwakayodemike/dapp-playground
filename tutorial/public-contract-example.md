# A Public smart contract example - Petition Contract

<<<<<<< HEAD
This article is meant to run through the examples in web-ide and explain specific elements pertaining to Partisia
Blockchain system. It will not dive into rust macros or rust specific topics. If you need help translating rust elements
we recommend you visit [the rust standard library](https://doc.rust-lang.org/std/index.html)
or [the rust programming language book](https://doc.rust-lang.org/book/).
=======
Throughout this example, when we write 'run task', then press 'F1', and search for 'Tasks: Run Task'.
A list of tasks wil pop up, now you can select the task you are looking for.
>>>>>>> b576e398

## Deploy a Petition contract

Run the task "Deploy Petition Contract", the task will prompt asking for the account to deploy with,
and what the description for the Petition should be.

### Sign the Petition

Run the task "Sign Petition", the task will prompt asking for the account to sign the petition with 
and an address for a deployed petition contract.

### Use web client to view state and sign petition

Run the task "Start client for contract" and choose petition-client from the prompt.
This will start a web client able to talk to a petition contract. Input the address and click "Connect to contract".
If the address corresponds to a petition contract you should see your petition in the state section.
To sign the petition you need to sign in with an account that has gas. Copy your private key (A.pk, B.pk or C.pk)
into the form and click login using private key. You can now sign the petition by clicking the sign button.

## The structure of a smart contract

A smart contract consists of a state, actions and callbacks. To view the structure of the "Petition"
contract, run the task "Show the ABI for a contract", and choose the 'petition' option.



## State

The state of a contract is the initialization step of the contract. The state is often where you defined you data
structure and the macro `#[state]` must be given exactly once in any given contract.

In the case of the petition contract you can see that the macro is given followed by the definition of the struct with
two variables.

```rust
#[state]
pub struct PetitionState {
    signed_by: SortedVecSet<Address>,
    description: String,
}
```

The struct has two variables a description which is a string and
a [SortedVecSet](https://partisiablockchain.gitlab.io/language/contract-sdk/pbc_contract_common/sorted_vec_map/struct.SortedVecSet.html)
which is a vec that is sorted after the element type and can only hold unique elements. This specific SortedVecSet
holds [addresses](https://partisiablockchain.gitlab.io/language/contract-sdk/pbc_contract_common/address/index.html).

## Init

Init is the first action being called in a contract when being deployed. In this contract the `#init` macro ensures that
a description is sent to the contract to be displayed on the blockchain.

## Actions

Actions are functions that can be called on the blockchain. There can be multiple actions within a smart contract. An
action can use the state as is and will always require a new state returned.
The sign action.

## Callbacks

What is a callback.

## CLI commands

Deploy and interact

Tasks working.<|MERGE_RESOLUTION|>--- conflicted
+++ resolved
@@ -1,14 +1,12 @@
 # A Public smart contract example - Petition Contract
 
-<<<<<<< HEAD
 This article is meant to run through the examples in web-ide and explain specific elements pertaining to Partisia
 Blockchain system. It will not dive into rust macros or rust specific topics. If you need help translating rust elements
 we recommend you visit [the rust standard library](https://doc.rust-lang.org/std/index.html)
 or [the rust programming language book](https://doc.rust-lang.org/book/).
-=======
+
 Throughout this example, when we write 'run task', then press 'F1', and search for 'Tasks: Run Task'.
 A list of tasks wil pop up, now you can select the task you are looking for.
->>>>>>> b576e398
 
 ## Deploy a Petition contract
 
@@ -32,8 +30,6 @@
 
 A smart contract consists of a state, actions and callbacks. To view the structure of the "Petition"
 contract, run the task "Show the ABI for a contract", and choose the 'petition' option.
-
-
 
 ## State
 
@@ -67,6 +63,8 @@
 action can use the state as is and will always require a new state returned.
 The sign action.
 
+
+
 ## Callbacks
 
 What is a callback.
