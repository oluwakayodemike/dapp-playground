<!DOCTYPE html>
<html lang="en">
<head>
  <title>PBC wallet integration</title>
  <meta charset="UTF-8"/>
  <meta name="viewport" content="width=device-width, initial-scale=1.0"/>
  <script src="/conf/config.js"></script>
  <style>
    .hidden {
      display: none;
    }

    body > .pure-g {
      max-width: 1200px;
      width: 1200px;
      margin: auto;
    }

<<<<<<< HEAD
    div {
      margin-bottom: 5px;
    }
  </style>
  <link
=======
      div {
        margin-bottom: 5px;
      }

      .loader {
        border: 4px solid #f3f3f3; /* Light grey */
        border-top: 4px solid #3498db; /* Blue */
        border-radius: 50%;
        width: 20px;
        height: 20px;
        animation: spin 2s linear infinite;
      }

      @keyframes spin {
        0% {
          transform: rotate(0deg);
        }
        100% {
          transform: rotate(360deg);
        }
      }
    </style>
    <link
>>>>>>> 65c20ff1
      rel="stylesheet"
      href="https://cdn.jsdelivr.net/npm/purecss@3.0.0/build/pure-min.css"
      integrity="sha384-X38yfunGUhNzHpBaEBsWLO+A0HDYOQi8ufWDkZ0k9e0eXz/tH3II7uKZ9msv++Ls"
      crossorigin="anonymous"/>
</head>

<body>
<div class="pure-g">
  <div class="pure-u-1-1">
    <h1>Petition demo</h1>
    <div>
      <h2>Account</h2>
      <div id="connection-status">
        <p>Currently not connected</p>
      </div>

      <div id="private-key-connect">
        <form class="pure-form" onSubmit="return false;">
          <input
              class="pure-button pure-button-primary"
              id="private-key-connect-btn"
              type="submit"
              value="Login using private key"/>
          <input id="private-key-value" name="private-key-value" type="password"/>
        </form>
      </div>

      <div id="wallet-connect">
        <form>
          <input
              class="pure-button pure-button-primary"
              id="wallet-connect-btn"
              type="button"
              value="Connect MPC Wallet"/>
        </form>
      </div>

      <div id="metamask-connect">
        <form>
          <input
              class="pure-button pure-button-primary"
              id="metamask-connect-btn"
              type="button"
<<<<<<< HEAD
              value="Connect MetaMask snap"/>
        </form>
      </div>

      <div id="wallet-disconnect" class="hidden">
        <form>
          <input
              class="pure-button pure-button-primary"
              id="wallet-disconnect-btn"
              type="button"
              value="Logout"/>
        </form>
=======
              value="Sign" />
          </form>
          <div id="sign-transaction-link"></div>
        </div>

        <h2 id="state-header" class="hidden">Petition State</h2>
        <div id="update-state" class="hidden">
          <form>
            <input
              class="pure-button pure-button-primary"
              id="update-state-btn"
              type="button"
              value="Update State" />
          </form>
        </div>
        <div id="contract-state">
          <h2></h2>
        </div>
>>>>>>> 65c20ff1
      </div>
    </div>

    <h2 id="current-address">Contract Address: None</h2>
    <div id="browser-link"></div>
    <br/>
    <div id="address">
      <form class="pure-form" onSubmit="return false;">
        <input
            class="pure-button pure-button-primary"
            id="address-btn"
            type="submit"
            value="Set address of Petition Contract"/>
        <input id="address-value" name="address-value" type="text"/>
      </form>
    </div>

    <div id="contract-interaction" class="hidden">
      <h2>Sign petition</h2>
      <form>
        <input
            class="pure-button pure-button-primary"
            id="sign-btn"
            type="button"
            value="Sign"/>
      </form>
    </div>

    <div id="contract-state">
      <h2></h2>
    </div>
  </div>
</div>
</body>
</html><|MERGE_RESOLUTION|>--- conflicted
+++ resolved
@@ -16,37 +16,29 @@
       margin: auto;
     }
 
-<<<<<<< HEAD
     div {
       margin-bottom: 5px;
     }
+
+    .loader {
+      border: 4px solid #f3f3f3; /* Light grey */
+      border-top: 4px solid #3498db; /* Blue */
+      border-radius: 50%;
+      width: 20px;
+      height: 20px;
+      animation: spin 2s linear infinite;
+    }
+
+    @keyframes spin {
+      0% {
+        transform: rotate(0deg);
+      }
+      100% {
+        transform: rotate(360deg);
+      }
+    }
   </style>
   <link
-=======
-      div {
-        margin-bottom: 5px;
-      }
-
-      .loader {
-        border: 4px solid #f3f3f3; /* Light grey */
-        border-top: 4px solid #3498db; /* Blue */
-        border-radius: 50%;
-        width: 20px;
-        height: 20px;
-        animation: spin 2s linear infinite;
-      }
-
-      @keyframes spin {
-        0% {
-          transform: rotate(0deg);
-        }
-        100% {
-          transform: rotate(360deg);
-        }
-      }
-    </style>
-    <link
->>>>>>> 65c20ff1
       rel="stylesheet"
       href="https://cdn.jsdelivr.net/npm/purecss@3.0.0/build/pure-min.css"
       integrity="sha384-X38yfunGUhNzHpBaEBsWLO+A0HDYOQi8ufWDkZ0k9e0eXz/tH3II7uKZ9msv++Ls"
@@ -90,7 +82,6 @@
               class="pure-button pure-button-primary"
               id="metamask-connect-btn"
               type="button"
-<<<<<<< HEAD
               value="Connect MetaMask snap"/>
         </form>
       </div>
@@ -103,26 +94,6 @@
               type="button"
               value="Logout"/>
         </form>
-=======
-              value="Sign" />
-          </form>
-          <div id="sign-transaction-link"></div>
-        </div>
-
-        <h2 id="state-header" class="hidden">Petition State</h2>
-        <div id="update-state" class="hidden">
-          <form>
-            <input
-              class="pure-button pure-button-primary"
-              id="update-state-btn"
-              type="button"
-              value="Update State" />
-          </form>
-        </div>
-        <div id="contract-state">
-          <h2></h2>
-        </div>
->>>>>>> 65c20ff1
       </div>
     </div>
 
@@ -149,8 +120,19 @@
             type="button"
             value="Sign"/>
       </form>
+      <div id="sign-transaction-link"></div>
     </div>
 
+    <h2 id="state-header" class="hidden">Petition State</h2>
+    <div id="update-state" class="hidden">
+      <form>
+        <input
+            class="pure-button pure-button-primary"
+            id="update-state-btn"
+            type="button"
+            value="Update State"/>
+      </form>
+    </div>
     <div id="contract-state">
       <h2></h2>
     </div>
