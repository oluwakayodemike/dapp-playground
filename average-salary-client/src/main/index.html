--- conflicted
+++ resolved
@@ -115,19 +115,6 @@
         </div>
 
         <div id="contract-interaction" class="hidden">
-<<<<<<< HEAD
-=======
-          <h2>Compute average salary</h2>
-          <form>
-            <input
-              class="pure-button pure-button-primary"
-              id="compute-average-salary-btn"
-              type="button"
-              value="Compute" />
-          </form>
-          <div id="compute-transaction-link"></div>
-
->>>>>>> 65c20ff1
           <h2>Add salary</h2>
           <form class="pure-form" name="add-salary-action-form" onSubmit="return false;">
             <input id="salary" name="salary" type="number" />
@@ -137,20 +124,18 @@
               type="submit"
               value="Add salary" />
           </form>
-<<<<<<< HEAD
+          <div id="add-salary-transaction-link"></div>
+        </div>
 
-          <h2>Compute average salary</h2>
-          <form>
-            <input
-                class="pure-button pure-button-primary"
-                id="compute-average-salary-btn"
-                type="button"
-                value="Compute" />
-          </form>
-=======
-          <div id="add-salary-transaction-link"></div>
->>>>>>> 65c20ff1
-        </div>
+        <h2>Compute average salary</h2>
+        <form>
+          <input
+              class="pure-button pure-button-primary"
+              id="compute-average-salary-btn"
+              type="button"
+              value="Compute average" />
+        </form>
+        <div id="compute-transaction-link"></div>
 
         <h2 id="state-header" class="hidden">Average Salary State</h2>
         <div id="update-state" class="hidden">
@@ -159,7 +144,7 @@
               class="pure-button pure-button-primary"
               id="update-state-btn"
               type="button"
-              value="Update State" />
+              value="Refresh State" />
           </form>
         </div>
         <div id="contract-state">
