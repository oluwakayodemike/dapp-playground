--- conflicted
+++ resolved
@@ -150,7 +150,11 @@
             "type": "promptString"
         },
         {
-<<<<<<< HEAD
+            "id": "petition-description",
+            "description": "The description to deploy a Petition contract with, so people can sign it, if they agree.",
+            "type": "promptString"
+        },
+        {
             "id": "client-name",
             "description": "The name of the client to start.",
             "type": "pickString",
@@ -159,11 +163,6 @@
                 "average-salary-client"
             ],
             "default": "petition"
-=======
-            "id": "petition-description",
-            "description": "The description to deploy a Petition contract with, so people can sign it, if they agree.",
-            "type": "promptString"
->>>>>>> 9023f454
         }
 
     ]
